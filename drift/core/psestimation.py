--- conflicted
+++ resolved
@@ -18,7 +18,6 @@
 from caput import config, mpiutil, mpiarray
 
 from cora.signal import corr21cm
-from cora.util import nputil
 
 from drift.core import skymodel
 from drift.util import util
@@ -182,12 +181,7 @@
         If True (default), then the fiducial parameters have zero mean.
     """
 
-<<<<<<< HEAD
-
-    bandtype = config.Property(proptype=str, default='cartesian')
-=======
-    bandtype = config.Property(proptype=str, default="polar")
->>>>>>> 76074ecc
+    bandtype = config.Property(proptype=str, default="cartesian")
 
     # Properties to control polar bands
     k_bands = config.Property(
@@ -197,10 +191,6 @@
     num_theta = config.Property(proptype=int, default=1)
 
     # Properties for cartesian bands
-<<<<<<< HEAD
-    kpar_bands = config.Property(proptype=range_config, default=[ {'spacing' : 'linear', 'start' : 0.0, 'stop' : 0.2, 'num' : 3 }])
-    kperp_bands = config.Property(proptype=range_config, default=[ {'spacing' : 'linear', 'start' : 0.0, 'stop' : 0.2, 'num' : 3 }])
-=======
     kpar_bands = config.Property(
         proptype=range_config,
         default=[{"spacing": "linear", "start": 0.0, "stop": 0.4, "num": 20}],
@@ -209,7 +199,6 @@
         proptype=range_config,
         default=[{"spacing": "linear", "start": 0.0, "stop": 0.4, "num": 20}],
     )
->>>>>>> 76074ecc
 
     threshold = config.Property(proptype=float, default=0.0)
 
@@ -403,43 +392,19 @@
         nfreq = self.telescope.nfreq
         lmax = self.telescope.lmax
 
-<<<<<<< HEAD
-        self.p_bands, self.s_bands, self.e_bands = mpiutil.split_all(nbands)
-        self.p_loc, self.s_band_loc, self.e_band_loc = mpiutil.split_local(nbands)
-=======
-        self.clarray = np.zeros(
-            (
-                self.nbands,
-                self.telescope.lmax + 1,
-                self.telescope.nfreq,
-                self.telescope.nfreq,
-            ),
-            dtype=np.float64,
-        )
->>>>>>> 76074ecc
-
         # which communicator to use ? can we set this when initializing the class?
         self.clarray = mpiarray.MPIArray(
-            (nbands, lmax + 1, nfreq, nfreq), axis=0, dtype=np.float64, comm=MPI.COMM_WORLD)
-
-<<<<<<< HEAD
+            (nbands, lmax + 1, nfreq, nfreq),
+            axis=0,
+            dtype=np.float64,
+            comm=MPI.COMM_WORLD,
+        )
+
         self.clarray[:] = 0.0
 
         for bl, bg in self.clarray.enumerate(axis=0):
-            print("Make clzz", bl,bg)
+            print("Make clzz", bl, bg)
             self.clarray[bl] = self.make_clzz(self.band_pk[bg])
-
-=======
-        bandsize = (
-            (self.telescope.lmax + 1) * self.telescope.nfreq * self.telescope.nfreq
-        )
-        sizes = p_bands * bandsize
-        displ = s_bands * bandsize
-
-        MPI.COMM_WORLD.Allgatherv(
-            MPI.IN_PLACE, [self.clarray, sizes, displ, MPI.DOUBLE]
-        )
->>>>>>> 76074ecc
 
     def delbands(self):
         """Delete power spectrum bands to save memory."""
@@ -522,22 +487,26 @@
         # MPIArray of clzz basis fcts is now distributed over bands see make_clzz_array
         self.genbands()
 
-<<<<<<< HEAD
         comm = MPI.COMM_WORLD
         size = comm.Get_size()
         rank = comm.Get_rank()
 
-        m_chunks, low_bound, upp_bound = self.split_single((self.telescope.mmax + 1), size)
+        m_chunks, low_bound, upp_bound = self.split_single(
+            (self.telescope.mmax + 1), size
+        )
         num_chunks = m_chunks.shape[0]
         print("m chunks", m_chunks, low_bound, upp_bound)
-
 
         # Create an MPI array for the qa's distributed over bands?
         num_realisations = 500
         n = num_realisations
 
         self.qa = mpiarray.MPIArray(
-            (self.telescope.mmax + 1, self.nbands, num_realisations), axis=1, dtype=np.float64, comm=MPI.COMM_WORLD)
+            (self.telescope.mmax + 1, self.nbands, num_realisations),
+            axis=1,
+            dtype=np.float64,
+            comm=MPI.COMM_WORLD,
+        )
 
         self.qa[:] = 0.0
 
@@ -559,29 +528,6 @@
 
             nfreq = self.telescope.nfreq
             lmax = self.telescope.lmax
-=======
-        # Calculate Fisher and bias for each m
-        # Pair up each list item with its position.
-        zlist = list(enumerate(range(self.telescope.mmax + 1)))
-        # Partition list based on MPI rank
-        llist = mpiutil.partition_list_mpi(zlist)
-        # Operate on sublist
-        fisher_bias_list = [self.fisher_bias_m(item) for ind, item in llist]
-
-        # Unpack into separate lists of the Fisher matrix and bias
-        fisher_loc, bias_loc = zip(*fisher_bias_list)
-
-        # Sum over all local m-modes to get the over all Fisher and bias pe process
-        fisher_loc = np.sum(
-            np.array(fisher_loc), axis=0
-        ).real  # Be careful of the .real here
-        bias_loc = np.sum(
-            np.array(bias_loc), axis=0
-        ).real  # Be careful of the .real here
-
-        self.fisher = mpiutil.allreduce(fisher_loc, op=MPI.SUM)
-        self.bias = mpiutil.allreduce(bias_loc, op=MPI.SUM)
->>>>>>> 76074ecc
 
             if loc_num > 0:
 
@@ -591,14 +537,17 @@
                     vec1, vec2 = self.project_vector_kl_to_sky(mi, x)
                     # Select temperature part only for q-estimation
                     # Make array contiguous
-                    vec1 = np.ascontiguousarray(vec1[:, 0]).reshape(loc_num, nfreq, lmax + 1, n)
-                    vec2 = np.ascontiguousarray(vec2[:, 0]).reshape(loc_num, nfreq, lmax + 1, n)
+                    vec1 = np.ascontiguousarray(vec1[:, 0]).reshape(
+                        loc_num, nfreq, lmax + 1, n
+                    )
+                    vec2 = np.ascontiguousarray(vec2[:, 0]).reshape(
+                        loc_num, nfreq, lmax + 1, n
+                    )
                     print("vec1.shape in if:", vec1.shape)
 
                 # If I don't have evals at the moment return zero vector
                 else:
-                    vec1 = np.zeros((loc_num, nfreq, lmax + 1, n),
-                                    dtype=np.complex128)
+                    vec1 = np.zeros((loc_num, nfreq, lmax + 1, n), dtype=np.complex128)
                     print("vec1.shape in else", vec1.shape)
                     vec2 = vec1
 
@@ -611,15 +560,21 @@
             lside = self.telescope.lmax + 1
 
             for ir in range(size):
-                #for bi, bg in enumerate(range(s,e)):
+                # for bi, bg in enumerate(range(s,e)):
                 for bi, bg in self.qa.enumerate(axis=1):
                     print("bi, bg", bi, bg)
                     for li in range(lside):
                         lxvec = vec1[:, :, li]
                         lyvec = vec1[:, :, li]
                         # This code doesn't work if you have more than 1 process on a node....
-                        #self.qa[mi, bi, :] += np.sum(lyvec.conj() * np.dot(self.clarray[bi][li].astype(np.complex128), lxvec), axis=0).astype(np.float64) # TT only.
-                        self.qa[mi, bi, :] += np.sum(lyvec.conj() * np.matmul(self.clarray[bi][li].astype(np.complex128), lxvec), axis=1).astype(np.float64)
+                        # self.qa[mi, bi, :] += np.sum(lyvec.conj() * np.dot(self.clarray[bi][li].astype(np.complex128), lxvec), axis=0).astype(np.float64) # TT only.
+                        self.qa[mi, bi, :] += np.sum(
+                            lyvec.conj()
+                            * np.matmul(
+                                self.clarray[bi][li].astype(np.complex128), lxvec
+                            ),
+                            axis=1,
+                        ).astype(np.float64)
 
                 print("Finished calculating qa")
                 # To DO: in loop if noise block
@@ -645,12 +600,12 @@
             fisher_m = np.cov(self.qa[ml])
             bias_m = np.mean(self.qa[ml], axis=1)
             # Sum over all local m-modes to get the over all Fisher and bias per process
-            fisher_loc += fisher_m.real # be careful with the real?!
+            fisher_loc += fisher_m.real  # be careful with the real?!
             bias_loc += bias_m.real
 
         self.fisher = mpiutil.allreduce(fisher_loc, op=MPI.SUM)
         self.bias = mpiutil.allreduce(bias_loc, op=MPI.SUM)
-        
+
         # Write out all the PS estimation products
         if mpiutil.rank0:
             et = time.time()
@@ -704,27 +659,6 @@
                 f.create_dataset("kperp_bands", data=self.kperp_bands)
 
             f.close()
-            
-        """
-            scatter_buf = np.zeros((loc_num, self.nbands, num_realisations), dtype=np.float64)
-
-            # This doesn't work can't be redistributed over m's and subbands!! One idea is to create an MPIArray
-            # at beginning which is distributed over subbands and just
-            qa_size = self.nbands * num_realisations
-
-            qa_sizes = glob_num * qa_size
-            qa_displ = glob_start * qa_size
-            print("glob_start", glob_start)
-            loc_qa_size = loc_num * qa_size
-
-            print("glob_sizes", qa_sizes)
-            print("glob_displ", qa_displ)
-            print("loc_sizes", loc_qa_size)
-
-            print("qa all", qa[:, :, 0])
-
-            comm.Scatterv([qa, qa_sizes, qa_displ, MPI.DOUBLE], [scatter_buf, loc_qa_size, MPI.DOUBLE])
-        """
 
         """
             # Calculate q_a for noise power (x0^H N x0 = |x0|^2) -> put this in extra function?
@@ -742,10 +676,10 @@
         comm = MPI.COMM_WORLD
         size = comm.Get_size()
         rank = comm.Get_rank()
-        
+
         shape = data.shape
         dtype = data.dtype
-        
+
         recv_rank = (rank - 1) % size
         send_rank = (rank + 1) % size
 
@@ -753,7 +687,7 @@
 
         recv_buffer = np.zeros(shape, dtype=dtype)
 
-        # Need to send in 4GB chunks due to some MPI library. 
+        # Need to send in 4GB chunks due to some MPI library.
         message_size = 4 * 2 ** 30.0
         dsize = np.prod(shape) * 16.0
         num_messages = int(np.ceil(dsize / message_size))
@@ -767,13 +701,18 @@
             print(slc)
 
             # Initiate non-blocking receive
-            request = comm.Irecv([recv_buffer[slc], MPI.DOUBLE_COMPLEX], source=recv_rank, tag=send_rank)
+            request = comm.Irecv(
+                [recv_buffer[slc], MPI.DOUBLE_COMPLEX], source=recv_rank, tag=send_rank
+            )
             # Initiate send
             comm.Send([data[slc], MPI.DOUBLE_COMPLEX], dest=send_rank, tag=rank)
             # Wait for receive
             request.Wait()
-            print("Waiting to receive from source %i with tag %i on rank %i" % (recv_rank, send_rank, rank))
-        
+            print(
+                "Waiting to receive from source %i with tag %i on rank %i"
+                % (recv_rank, send_rank, rank)
+            )
+
         return recv_buffer
 
     def split_single(self, m, size):
@@ -790,32 +729,11 @@
         ms = m_chunks.shape[0]
 
         low_bound = bound[:ms]
-        upp_bound = bound[1:(ms + 1)]
+        upp_bound = bound[1 : (ms + 1)]
 
         return m_chunks, low_bound, upp_bound
 
-        """
-        # Partition list based on MPI rank
-        llist = mpiutil.partition_list_mpi(zlist)
-        # Operate on sublist
-        fisher_bias_list = [self.fisher_bias_m(item) for ind, item in llist]
-
-        # Unpack into separate lists of the Fisher matrix and bias
-        fisher_loc, bias_loc = zip(*fisher_bias_list)
-
-        # Sum over all local m-modes to get the over all Fisher and bias pe process
-        fisher_loc = np.sum(np.array(fisher_loc), axis=0).real # Be careful of the .real here
-        bias_loc = np.sum(np.array(bias_loc), axis=0).real # Be careful of the .real here
-
-<<<<<<< HEAD
-        self.fisher = mpiutil.allreduce(fisher_loc, op=MPI.SUM)
-        self.bias = mpiutil.allreduce(bias_loc, op=MPI.SUM)
-        """
-    #===================================================
-
-=======
     # ===================================================
->>>>>>> 76074ecc
 
     def fisher_file(self):
         """Fetch the h5py file handle for the Fisher matrix.
@@ -854,7 +772,7 @@
 
         evals, evecs = self.kltrans.modes_m(mi)
 
-        #if evals is None:
+        # if evals is None:
         #    return np.zeros((self.nbands + 1 if noise else self.nbands,))
 
         # Weight by C**-1 (transposes are to ensure broadcast works for 1 and 2d vecs)
@@ -864,13 +782,17 @@
         x1 = np.dot(evecs.T.conj(), x0)
 
         # Project back into sky basis
-        print("Reading beam transfer matrix for m=%i" %mi)
-        x2 = self.kltrans.beamtransfer.project_vector_svd_to_sky(mi, x1, temponly=True, conj=True)
+        print("Reading beam transfer matrix for m=%i" % mi)
+        x2 = self.kltrans.beamtransfer.project_vector_svd_to_sky(
+            mi, x1, temponly=True, conj=True
+        )
 
         if vec2 is not None:
             y0 = (vec2.T / (evals + 1.0)).T
             y1 = np.dot(evecs.T.conj(), x0)
-            y2 = self.kltrans.beamtransfer.project_vector_svd_to_sky(mi, x1, temponly=True,conj=True)
+            y2 = self.kltrans.beamtransfer.project_vector_svd_to_sky(
+                mi, x1, temponly=True, conj=True
+            )
         else:
             y0 = x0
             y2 = x2
