# === Start Python 2/3 compatibility
from __future__ import absolute_import, division, print_function, unicode_literals
from future.builtins import *  # noqa  pylint: disable=W0401, W0614
from future.builtins.disabled import *  # noqa  pylint: disable=W0401, W0614

# === End Python 2/3 compatibility

import abc

import numpy as np

from caput import config
from caput import time as ctime

from cora.util import hputil, units

from drift.core import visibility
from drift.util import util
from future.utils import with_metaclass


def in_range(arr, min, max):
    """Check if array entries are within the given range.

    Parameters
    ----------
    arr : np.ndarray
        Array to check.
    min, max : scalar or np.ndarray
        Minimum and maximum values to test against. Values can be in arrays
        broadcastable against `arr`.

    Returns
    -------
    val : boolean
        True if all entries are within range.
    """
    return (arr >= min).all() and (arr < max).all()


def out_of_range(arr, min, max):
    return not in_range(arr, min, max)


def map_half_plane(arr):
    arr = np.where((arr[:, 0] < 0.0)[:, np.newaxis], -arr, arr)
    arr = np.where(
        np.logical_and(arr[:, 0] == 0.0, arr[:, 1] < 0.0)[:, np.newaxis], -arr, arr
    )

    return arr


def _merge_keyarray(keys1, keys2, mask1=None, mask2=None):

    tmask1 = mask1 if mask1 is not None else np.ones_like(keys1, dtype=np.bool)
    tmask2 = mask2 if mask2 is not None else np.ones_like(keys2, dtype=np.bool)

    # Merge two groups of feed arrays
    cmask = np.logical_and(tmask1, tmask2)
    ckeys = _remap_keyarray(keys1 + 1.0j * keys2, mask=cmask)

    if mask1 is None and mask2 is None:
        return ckeys
    else:
        return ckeys, cmask


def _remap_keyarray(keyarray, mask=None):
    # Look through an array of keys and attach integer labels to each
    # equivalent classes of keys (also take into account masking).
    if mask is None:
        mask = np.ones(keyarray.shape, np.bool)

    ind = np.where(mask)

    un, inv = np.unique(keyarray[ind], return_inverse=True)

    fmap = -1 * np.ones(keyarray.shape, dtype=np.int)

    fmap[ind] = np.arange(un.size)[inv]
    return fmap


def _get_indices(keyarray, mask=None):
    # Return a pair of indices for each group of equivalent feed pairs
    if mask is None:
        mask = np.ones(keyarray.shape, np.bool)

    wm = np.where(mask.ravel())[0]
    keysflat = keyarray.ravel()[wm]

    un, ind = np.unique(keysflat, return_index=True)
    # CHANGE: np (< 1.6) does not support multiple indices in np.unravel_index
    # upairs = np.array(np.unravel_index(wm[ind], keyarray.shape)).T
    upairs = np.array([np.unravel_index(i1, keyarray.shape) for i1 in wm[ind]])

    # return np.sort(upairs, axis=-1) # Sort to ensure we are in upper triangle
    return upairs


def max_lm(baselines, wavelengths, uwidth, vwidth=0.0):
    """Get the maximum (l,m) that a baseline is sensitive to.

    Parameters
    ----------
    baselines : np.ndarray
        An array of baselines.
    wavelengths : np.ndarray
        An array of frequencies.
    width : np.ndarray
        Width of the receiver in the u-direction.

    Returns
    -------
    lmax, mmax : array_like
    """

    umax = (np.abs(baselines[:, 0]) + uwidth) / wavelengths
    vmax = (np.abs(baselines[:, 1]) + vwidth) / wavelengths

    mmax = np.ceil(2 * np.pi * umax).astype(np.int64)
    lmax = np.ceil((mmax ** 2 + (2 * np.pi * vmax) ** 2) ** 0.5).astype(np.int64)

    return lmax, mmax


class TransitTelescope(with_metaclass(abc.ABCMeta, config.Reader, ctime.Observer)):
    """Base class for simulating any transit interferometer.

    This is an abstract class, and several methods must be implemented before it
    is usable. These are:

    * `feedpositions` - a property which contains the positions of all the feeds
    * `_get_unique` -  calculates which baselines are identical
    * `_transfer_single` - calculate the beam transfer for a single baseline+freq
    * `_make_matrix_array` - makes an array of the right size to hold the
      transfer functions
    * `_copy_transfer_into_single` - copy a single transfer matrix into a
      collection.

    The last two are required for supporting polarised beam functions.

    Properties
    ----------
    zenith : [theta, phi]
        The position of the zenith spherical polars (in radians). Read only.
    freq_lower, freq_higher : scalar
        The center of the lowest and highest frequency bands.
    num_freq : scalar
        The number of frequency bands (only use for setting up the frequency
        binning). Generally using `nfreq` is preferred.
    use_chime_freq : boolean
        Use CHIME channelization of 1024 frequencies between 400 and 800 MHz.
    channel_bin : int, optional
        Number of channels to bin together. <Must exactly devide the total number.
        Binning is performed prior to selection of any subset. Default: 1.
    channel_range : list, optional
        Select subset of frequencies using a range of frequency channel indices,
        either [start, stop, step], [start, stop], or [stop] is acceptable.
    tsys_flat : scalar
        The system temperature (in K). Override `tsys` for anything more
        sophisticated.
    positive_m_only: boolean
        Whether to only deal with half the `m` range. In many cases we are
        much less sensitive to negative-m (depending on the hemisphere, and
        baseline alignment). This does not affect the beams calculated, only
        how they're used in further calculation. Default: False
    minlength, maxlength : scalar
        Minimum and maximum baseline lengths to include (in metres).
    local_origin : bool
        If set the observers location is the terrestrial origin, and so the
        rotation angle corresponds to the right ascension that is overhead
        (Local Stellar Angle in `caput.time`). If not the origin is Greenwich,
        so the rotation angle is what is overhead at Greenwich (Earth Rotation
        Angle).
    """

    freq_lower = config.Property(proptype=float, default=400.0)
    freq_upper = config.Property(proptype=float, default=800.0)
    num_freq = config.Property(proptype=int, default=50)
    use_chime_freq = config.Property(proptype=bool, default=True)
    channel_bin = config.Property(proptype=int, default=1)
    channel_range = config.Property(proptype=list, default=[])

    tsys_flat = config.Property(proptype=float, default=50.0, key="tsys")
    ndays = config.Property(proptype=int, default=733)

    accuracy_boost = config.Property(proptype=float, default=1.0)
    l_boost = config.Property(proptype=float, default=1.0)

    minlength = config.Property(proptype=float, default=0.0)
    maxlength = config.Property(proptype=float, default=1.0e7)

    auto_correlations = config.Property(proptype=bool, default=False)

    local_origin = config.Property(proptype=bool, default=True)

    def __init__(self, latitude=45, longitude=0, **kwargs):
        """Initialise a telescope object.

        Parameters
        ----------
        latitude, longitude : scalar
            Position on the Earths surface of the telescope (in degrees).
        """

        # Set the observers position on the Earth
        ctime.Observer.__init__(self, longitude, latitude, **kwargs)

    _pickle_keys = []

    def __getstate__(self):

        state = self.__dict__.copy()

        for key in self.__dict__:
            if (key not in self._pickle_keys) and (key[0] == "_"):
                del state[key]

        return state

    @property
    def zenith(self):
        """The zenith vector in spherical polars."""

        # Set polar angle
        theta = np.pi / 2.0 - np.radians(self.latitude)

        # Set azimuthal angle
        phi = np.remainder(np.radians(self.longitude), 2 * np.pi)

        # If we want a local origin, the observers location is the terrestrial
        # origin, so the zenith should be at phi=0. Otherwise the origin is
        # Greenwich, so we need the longitude.
        phi = 0.0 if self.local_origin else phi

        return np.array([theta, phi])

    # ========= Properties related to baselines =========

    _baselines = None

    @property
    def baselines(self):
        """The unique baselines in the telescope."""
        if self._baselines is None:
            self.calculate_feedpairs()

        return self._baselines

    _redundancy = None

    @property
    def redundancy(self):
        """The redundancy of each baseline (corresponds to entries in
        cyl.baselines)."""
        if self._redundancy is None:
            self.calculate_feedpairs()

        return self._redundancy

    @property
    def nbase(self):
        """The number of unique baselines."""
        return self.npairs

    @property
    def npairs(self):
        """The number of unique feed pairs."""
        return self.uniquepairs.shape[0]

    _uniquepairs = None

    @property
    def uniquepairs(self):
        """An (npairs, 2) array of the feed pairs corresponding to each baseline."""
        if self._uniquepairs is None:
            self.calculate_feedpairs()
        return self._uniquepairs

    _feedmap = None

    @property
    def feedmap(self):
        """An (nfeed, nfeed) array giving the mapping between feedpairs and
        the calculated baselines. Each entry is an index into the arrays of unique pairs."""

        if self._feedmap is None:
            self.calculate_feedpairs()

        return self._feedmap

    _feedmask = None

    @property
    def feedmask(self):
        """An (nfeed, nfeed) array giving the entries that have been
        calculated. This allows to mask out pairs we want to ignore."""

        if self._feedmask is None:
            self.calculate_feedpairs()

        return self._feedmask

    _feedconj = None

    @property
    def feedconj(self):
        """An (nfeed, nfeed) array giving the feed pairs which must be complex
        conjugated."""

        if self._feedconj is None:
            self.calculate_feedpairs()

        return self._feedconj

    # ===================================================

    # ======== Properties related to frequencies ========

    _frequencies = None

    @property
    def frequencies(self):
        """The centre of each frequency band (in MHz)."""
        if self._frequencies is None:
            self.calculate_frequencies()

        return self._frequencies

    def calculate_frequencies(self):
        if self.use_chime_freq:
            # Use pathfinder channelization of 1024 bins between 400 and 800 MHz.
            basefreq = np.linspace(800.0, 400.0, 1024, endpoint=False)

<<<<<<< HEAD
        # self._frequencies = np.linspace(self.freq_lower, self.freq_upper, self.num_freq)
        self._frequencies = self.freq_lower + (np.arange(self.num_freq) + 0.5) * (
            (self.freq_upper - self.freq_lower) / self.num_freq
        )
=======
            # Bin the channels together
            if len(basefreq) % self.channel_bin != 0:
                raise Exception("Channel binning must exactly divide the total number of channels")

            basefreq = basefreq.reshape(-1, self.channel_bin).mean(axis=-1)

            if self.channel_range and (len(self.channel_range) <= 3):
                basefreq = basefreq[slice(*self.channel_range)]

            self._frequencies = basefreq

        else:
            #self._frequencies = np.linspace(self.freq_lower, self.freq_upper, self.num_freq)
            self._frequencies = self.freq_lower + (np.arange(self.num_freq) + 0.5) * ((self.freq_upper - self.freq_lower) / self.num_freq)
>>>>>>> 336533ac

    @property
    def wavelengths(self):
        """The central wavelength of each frequency band (in metres)."""
        return units.c / (1e6 * self.frequencies)

    @property
    def nfreq(self):
        """The number of frequency bins."""
        return self.frequencies.shape[0]

    # ===================================================

    # ======== Properties related to the feeds ==========

    @property
    def nfeed(self):
        """The number of feeds."""
        return self.feedpositions.shape[0]

    # ===================================================

    # ======= Properties related to polarisation ========

    @property
    def num_pol_sky(self):
        """The number of polarisation combinations on the sky that we are
        considering. Should be either 1 (T=I only), 3 (T, Q, U) or 4 (T, Q, U and V).
        """
        return self._npol_sky_

    # ===================================================

    # ===== Properties related to harmonic spread =======

    @property
    def lmax(self):
        """The maximum l the telescope is sensitive to."""
        lmax, mmax = max_lm(
            self.baselines, self.wavelengths.min(), self.u_width, self.v_width
        )
        return int(np.ceil(lmax.max() * self.l_boost))

    @property
    def mmax(self):
        """The maximum m the telescope is sensitive to."""
        lmax, mmax = max_lm(
            self.baselines, self.wavelengths.min(), self.u_width, self.v_width
        )
        return int(np.ceil(mmax.max() * self.l_boost))

    # ===================================================

    # == Methods for calculating the unique baselines ===

    def calculate_feedpairs(self):
        """Calculate all the unique feedpairs and their redundancies, and set
        the internal state of the object.
        """

        # Get unique pairs, and create mapping arrays
        self._feedmap, self._feedmask, self._feedconj = self._get_unique()

        # Reorder and conjugate baselines such that the default feedpair
        # points W->E (to ensure we use positive-m)
        self._make_ew()

        # Sort baselines into order
        self._sort_pairs()

        # Create mask of included pairs, that are not conjugated
        tmask = np.logical_and(self._feedmask, np.logical_not(self._feedconj))

        self._uniquepairs = _get_indices(self._feedmap, mask=tmask)
        self._redundancy = np.bincount(
            self._feedmap[np.where(tmask)]
        )  # Triangle mask to avoid double counting
        self._baselines = (
            self.feedpositions[self._uniquepairs[:, 0]]
            - self.feedpositions[self._uniquepairs[:, 1]]
        )

    def _make_ew(self):
        # Reorder baselines pairs, such that the baseline vector always points E (or pure N)

        tmask = np.logical_and(self._feedmask, np.logical_not(self._feedconj))
        uniq = _get_indices(self._feedmap, mask=tmask)

        conj_map = np.zeros(uniq.shape[0] + 1, dtype=np.bool)

        for i in range(uniq.shape[0]):
            sep = self.feedpositions[uniq[i, 0]] - self.feedpositions[uniq[i, 1]]

            if sep[0] < 0.0 or (sep[0] == 0.0 and sep[1] < 0.0):
                # Note down that we need to flip feedconj
                conj_map[i] = True

        # Flip the feedpairs
        self._feedconj = np.logical_xor(self._feedconj, conj_map[self._feedmap])

    # Tolerance used when comparing baselines. See np.around documentation for details.
    _bl_tol = 6

    def _unique_baselines(self):
        """Map of equivalent baseline lengths, and mask of ones to exclude.
        """
        # Construct array of indices
        fshape = [self.nfeed, self.nfeed]
        f_ind = np.indices(fshape)

        # Construct array of baseline separations in complex representation
        bl1 = self.feedpositions[f_ind[0]] - self.feedpositions[f_ind[1]]
        bl2 = np.around(bl1[..., 0] + 1.0j * bl1[..., 1], self._bl_tol)

        # Flip sign if required to get common direction to correctly find redundant baselines
        # flip_sign = np.logical_or(bl2.real < 0.0, np.logical_and(bl2.real == 0, bl2.imag < 0))
        # bl2 = np.where(flip_sign, -bl2, bl2)

        # Construct array of baseline lengths
        blen = np.sum(bl1 ** 2, axis=-1) ** 0.5

        # Create mask of included baselines
        mask = np.logical_and(blen >= self.minlength, blen <= self.maxlength)

        # Remove the auto correlated baselines between all polarisations
        if not self.auto_correlations:
            mask = np.logical_and(blen > 0.0, mask)

        return _remap_keyarray(bl2, mask), mask

    def _unique_beams(self):
        """Map of unique beam pairs, and mask of ones to exclude.
        """
        # Construct array of indices
        fshape = [self.nfeed, self.nfeed]

        bci, bcj = np.broadcast_arrays(
            self.beamclass[:, np.newaxis], self.beamclass[np.newaxis, :]
        )

        beam_map = _merge_keyarray(bci, bcj)

        if self.auto_correlations:
            beam_mask = np.ones(fshape, dtype=np.bool)
        else:
            beam_mask = np.logical_not(np.identity(self.nfeed, dtype=np.bool))

        return beam_map, beam_mask

    def _get_unique(self):
        """Calculate the unique baseline pairs.

        All feeds are assumed to be identical. Baselines are identified if
        they have the same length, and are selected such that they point East
        (to ensure that the sensitivity ends up in positive-m modes).

        It is also possible to select only baselines within a particular
        length range by setting the `minlength` and `maxlength` properties.

        Parameters
        ----------
        fpairs : np.ndarray
            An array of all the feed pairs, packed as [[i1, i2, ...], [j1, j2, ...] ].

        Returns
        -------
        baselines : np.ndarray
            An array of all the unique pairs. Packed as [ [i1, i2, ...], [j1, j2, ...]].
        redundancy : np.ndarray
            For each unique pair, give the number of equivalent pairs.
        """

        # Fetch and merge map of unique feed pairs
        base_map, base_mask = self._unique_baselines()
        beam_map, beam_mask = self._unique_beams()
        comb_map, comb_mask = _merge_keyarray(
            base_map, beam_map, mask1=base_mask, mask2=beam_mask
        )

        # Take into account conjugation by identifying the indices of conjugate pairs
        conj_map = comb_map > comb_map.T
        comb_map = np.dstack((comb_map, comb_map.T)).min(axis=-1)
        comb_map = _remap_keyarray(comb_map, comb_mask)

        return comb_map, comb_mask, conj_map

    def _sort_pairs(self):
        """Re-order keys into a desired sort order.

        By default the order is lexicographic in (baseline u, baselines v,
        beamclass i, beamclass j).
        """

        # Create mask of included pairs, that are not conjugated
        tmask = np.logical_and(self._feedmask, np.logical_not(self._feedconj))
        uniq = _get_indices(self._feedmap, mask=tmask)

        fi, fj = uniq[:, 0], uniq[:, 1]

        # Fetch keys by which to sort (lexicographically)
        bx = self.feedpositions[fi, 0] - self.feedpositions[fj, 0]
        by = self.feedpositions[fi, 1] - self.feedpositions[fj, 1]
        ci = self.beamclass[fi]
        cj = self.beamclass[fj]

        ## Sort by constructing a numpy array with the keys as fields, and use
        ## np.argsort to get the indices

        # Create array of keys to sort
        dt = np.dtype("f8,f8,i4,i4")
        sort_arr = np.zeros(fi.size, dtype=dt)
        sort_arr["f0"] = bx
        sort_arr["f1"] = by
        sort_arr["f2"] = cj
        sort_arr["f3"] = ci

        # Get map which sorts
        sort_ind = np.argsort(sort_arr)

        # Invert mapping
        tmp_sort_ind = sort_ind.copy()
        sort_ind[tmp_sort_ind] = np.arange(sort_ind.size)

        # Remap feedmap entries
        fm_copy = self._feedmap.copy()
        wmask = np.where(self._feedmask)
        fm_copy[wmask] = sort_ind[self._feedmap[wmask]]

        self._feedmap = fm_copy

    # ===================================================

    # ==== Methods for calculating Transfer matrices ====

    def transfer_matrices(self, bl_indices, f_indices, global_lmax=True):
        """Calculate the spherical harmonic transfer matrices for baseline and
        frequency combinations.

        Parameters
        ----------
        bl_indices : array_like
            Indices of baselines to calculate.
        f_indices : array_like
            Indices of frequencies to calculate. Must be broadcastable against
            `bl_indices`.
        global_lmax : boolean, optional
            If set (default), the output size `lside` in (l,m) is big enough to
            hold the maximum for the entire telescope. If not set it is only big
            enough for the requested set.

        Returns
        -------
        transfer : np.ndarray, dtype=np.complex128
            An array containing the transfer functions. The shape is somewhat
            complicated, the first indices correspond to the broadcast size of
            `bl_indices` and `f_indices`, then there may be some polarisation
            indices, then finally the (l,m) indices, range (lside, 2*lside-1).
        """

        # Broadcast arrays against each other
        bl_indices, f_indices = np.broadcast_arrays(bl_indices, f_indices)

        ## Check indices are all in range
        if out_of_range(bl_indices, 0, self.npairs):
            raise Exception("Baseline indices aren't valid")

        if out_of_range(f_indices, 0, self.nfreq):
            raise Exception("Frequency indices aren't valid")

        # Fetch the set of lmax's for the baselines (in order to reduce time
        # regenerating Healpix maps)
        lmax, mmax = np.ceil(
            self.l_boost
            * np.array(
                max_lm(
                    self.baselines[bl_indices],
                    self.wavelengths[f_indices],
                    self.u_width,
                    self.v_width,
                )
            )
        ).astype(np.int64)
        # lmax, mmax = lmax * self.l_boost, mmax * self.l_boost
        # Set the size of the (l,m) array to write into
        lside = self.lmax if global_lmax else lmax.max()

        # Generate the array for the Transfer functions

        tshape = bl_indices.shape + (self.num_pol_sky, lside + 1, 2 * lside + 1)
        print(
            "Size: %i elements. Memory %f GB."
            % (np.prod(tshape), 2 * np.prod(tshape) * 8.0 / 2 ** 30)
        )
        tarray = np.zeros(tshape, dtype=np.complex128)

        # Sort the baselines by ascending lmax and iterate through in that
        # order, calculating the transfer matrices
        i_arr = np.argsort(lmax.flat)

        for iflat in np.argsort(lmax.flat):
            ind = np.unravel_index(iflat, lmax.shape)
            trans = self._transfer_single(
                bl_indices[ind], f_indices[ind], lmax[ind], lside
            )

            ## Iterate over pol combinations and copy into transfer array
            for pi in range(self.num_pol_sky):
                islice = ind + (pi,) + (slice(None), slice(None))
                tarray[islice] = trans[pi]

        return tarray

    def transfer_for_frequency(self, freq):
        """Fetch all transfer matrices for a given frequency.

        Parameters
        ----------
        freq : integer
            The frequency index.

        Returns
        -------
        transfer : np.ndarray
            The transfer matrices. Packed as in `TransitTelescope.transfer_matrices`.
        """
        bi = np.arange(self.npairs)
        fi = freq * np.ones_like(bi)

        return self.transfer_matrices(bi, fi)

    def transfer_for_baseline(self, baseline):
        """Fetch all transfer matrices for a given baseline.

        Parameters
        ----------
        baseline : integer
            The baseline index.

        Returns
        -------
        transfer : np.ndarray
            The transfer matrices. Packed as in `TransitTelescope.transfer_matrices`.
        """
        fi = np.arange(self.nfreq)
        bi = baseline * np.ones_like(fi)

        return self.transfer_matrices(bi, fi)

    # ===================================================

    # ======== Noise properties of the telescope ========

    def tsys(self, f_indices=None):
        """The system temperature.

        Currenty has a flat T_sys across the whole bandwidth. Override for
        anything more complicated.

        Parameters
        ----------
        f_indices : array_like
            Indices of frequencies to get T_sys at.

        Returns
        -------
        tsys : array_like
            System temperature at requested frequencies.
        """
        if f_indices is None:
            freq = self.frequencies
        else:
            freq = self.frequencies[f_indices]
        return np.ones_like(freq) * self.tsys_flat

    def noisepower(self, bl_indices, f_indices, ndays=None):
        """Calculate the instrumental noise power spectrum.

        Assume we are still within the regime where the power spectrum is white
        in `m` modes.

        Parameters
        ----------
        bl_indices : array_like
            Indices of baselines to calculate.
        f_indices : array_like
            Indices of frequencies to calculate. Must be broadcastable against
            `bl_indices`.
        ndays : integer
            The number of sidereal days observed.

        Returns
        -------
        noise_ps : np.ndarray
            The noise power spectrum.
        """

        ndays = self.ndays if not ndays else ndays  # Set to value if not set.

        # Broadcast arrays against each other
        bl_indices, f_indices = np.broadcast_arrays(bl_indices, f_indices)

        bw = np.abs(self.frequencies[1] - self.frequencies[0]) * 1e6
        delnu = units.t_sidereal * bw / (2 * np.pi)
        noisepower = self.tsys(f_indices) ** 2 / (2 * np.pi * delnu * ndays)
        noisebase = noisepower / self.redundancy[bl_indices]

        return noisebase

    def noisepower_feedpairs(self, fi, fj, f_indices, m, ndays=None):
        ndays = self.ndays if not ndays else ndays

        bw = np.abs(self.frequencies[1] - self.frequencies[0]) * 1e6
        delnu = units.t_sidereal * bw / (2 * np.pi)
        noisepower = self.tsys(f_indices) ** 2 / (2 * np.pi * delnu * ndays)

        return (
            np.ones_like(fi) * np.ones_like(fj) * np.ones_like(m) * noisepower / 2.0
        )  # For unpolarised only at the moment.

    # ===================================================

    _nside = None

    def _init_trans(self, nside):
        ## Internal function for generating some common Healpix maps (position,
        ## horizon). These should need to be generated only when nside changes.

        # Angular positions in healpix map of nside
        self._nside = nside
        self._angpos = hputil.ang_positions(nside)

        # The horizon function
        self._horizon = visibility.horizon(self._angpos, self.zenith)

    # ===================================================
    # ================ ABSTRACT METHODS =================
    # ===================================================

    # Implement to specify feed positions in the telescope.
    @abc.abstractproperty
    def feedpositions(self):
        """An (nfeed,2) array of the feed positions relative to an arbitary point (in m)"""
        return

    # Implement to specify the beams of the telescope
    @abc.abstractproperty
    def beamclass(self):
        """An nfeed array of the class of each beam (identical labels are
        considered to have identical beams)."""
        return

    # Implement to specify feed positions in the telescope.
    @abc.abstractproperty
    def u_width(self):
        """The approximate physical width (in the u-direction) of the dish/telescope etc, for
        calculating the maximum (l,m)."""
        return

    # Implement to specify feed positions in the telescope.
    @abc.abstractproperty
    def v_width(self):
        """The approximate physical length (in the v-direction) of the dish/telescope etc, for
        calculating the maximum (l,m)."""
        return

    # The work method which does the bulk of calculating all the transfer matrices.
    @abc.abstractmethod
    def _transfer_single(self, bl_index, f_index, lmax, lside):
        """Calculate transfer matrix for a single baseline+frequency.

        **Abstract method** must be implemented.

        Parameters
        ----------
        bl_index : integer
            The index of the baseline to calculate.
        f_index : integer
            The index of the frequency to calculate.
        lmax : integer
            The maximum *l* we are interested in. Determines accuracy of
            spherical harmonic transforms.
        lside : integer
            The size of array to embed the transfer matrix within.

        Returns
        -------
        transfer : np.ndarray
            The transfer matrix, an array of shape (pol_indices, lside,
            2*lside-1). Where the `pol_indices` are usually only present if
            considering the polarised case.
        """
        return

    # ===================================================
    # ============== END ABSTRACT METHODS ===============
    # ===================================================


class UnpolarisedTelescope(with_metaclass(abc.ABCMeta, TransitTelescope)):
    """A base for an unpolarised telescope.

    Again, an abstract class, but the only things that require implementing are
    the `feedpositions`, `_get_unique` and the `beam` function.
    """

    _npol_sky_ = 1

    @abc.abstractmethod
    def beam(self, feed, freq):
        """Beam for a particular feed.

        Parameters
        ----------
        feed : integer
            Index for the feed.
        freq : integer
            Index for the frequency.

        Returns
        -------
        beam : np.ndarray
            A Healpix map (of size self._nside) of the beam. Potentially
            complex.
        """
        return

    # ===== Implementations of abstract functions =======

    def _beam_map_single(self, bl_index, f_index):

        # Get beam maps for each feed.
        feedi, feedj = self.uniquepairs[bl_index]
        beami, beamj = self.beam(feedi, f_index), self.beam(feedj, f_index)

        # Get baseline separation and fringe map.
        uv = self.baselines[bl_index] / self.wavelengths[f_index]
        fringe = visibility.fringe(self._angpos, self.zenith, uv)

        pxarea = 4 * np.pi / beami.shape[0]

        # Beam solid angle (integrate over beam^2 - equal area pixels)
        om_i = np.sum(np.abs(beami) ** 2 * self._horizon) * pxarea
        om_j = np.sum(np.abs(beamj) ** 2 * self._horizon) * pxarea

        omega_A = (om_i * om_j) ** 0.5

        # Calculate the complex visibility transfer function
        cvis = self._horizon * fringe * beami * beamj.conjugate() / omega_A

        return cvis

    def _transfer_single(self, bl_index, f_index, lmax, lside):

        if self._nside != hputil.nside_for_lmax(
            lmax, accuracy_boost=self.accuracy_boost
        ):
            self._init_trans(
                hputil.nside_for_lmax(lmax, accuracy_boost=self.accuracy_boost)
            )

        cvis = self._beam_map_single(bl_index, f_index)

        # Perform the harmonic transform to get the transfer matrix (conj is correct - see paper)
        btrans = hputil.sphtrans_complex(
            cvis.conj(), centered=False, lmax=lmax, lside=lside
        ).conj()

        return [btrans]

    # ===================================================

    def noisepower(self, bl_indices, f_indices, ndays=None):
        """Calculate the instrumental noise power spectrum.

        Assume we are still within the regime where the power spectrum is white
        in `m` modes.

        Parameters
        ----------
        bl_indices : array_like
            Indices of baselines to calculate.
        f_indices : array_like
            Indices of frequencies to calculate. Must be broadcastable against
            `bl_indices`.
        ndays : integer
            The number of sidereal days observed.

        Returns
        -------
        noise_ps : np.ndarray
            The noise power spectrum.
        """

        bnoise = TransitTelescope.noisepower(self, bl_indices, f_indices, ndays)

        return bnoise[..., np.newaxis] * 0.5  # Correction for unpolarisedness


class PolarisedTelescope(with_metaclass(abc.ABCMeta, TransitTelescope)):
    """A base for a polarised telescope.

    Again, an abstract class, but the only things that require implementing are
    the `feedpositions`, `_get_unique` and the beam functions `beamx` and `beamy`.

    Abstract Methods
    ----------------
    beamx, beamy : methods
        Routines giving the field pattern for the x and y feeds.
    """

    _npol_sky_ = 4

    def _beam_map_single(self, bl_index, f_index):

        p_stokes = [
            0.5 * np.array([[1.0, 0.0], [0.0, 1.0]]),
            0.5 * np.array([[1.0, 0.0], [0.0, -1.0]]),
            0.5 * np.array([[0.0, 1.0], [1.0, 0.0]]),
            0.5 * np.array([[0.0, -1.0j], [1.0j, 0.0]]),
        ]

        # Get beam maps for each feed.
        feedi, feedj = self.uniquepairs[bl_index]
        beami, beamj = self.beam(feedi, f_index), self.beam(feedj, f_index)

        # Get baseline separation and fringe map.
        uv = self.baselines[bl_index] / self.wavelengths[f_index]
        fringe = visibility.fringe(self._angpos, self.zenith, uv)

        pow_stokes = [
            np.sum(beami * np.dot(beamj.conjugate(), polproj), axis=1) * self._horizon
            for polproj in p_stokes
        ]

        # Calculate the solid angle of each beam
        pxarea = 4 * np.pi / beami.shape[0]

        om_i = np.sum(np.abs(beami) ** 2 * self._horizon[:, np.newaxis]) * pxarea
        om_j = np.sum(np.abs(beamj) ** 2 * self._horizon[:, np.newaxis]) * pxarea

        omega_A = (om_i * om_j) ** 0.5

        # Calculate the complex visibility transfer function
        cv_stokes = [p * (2 * fringe / omega_A) for p in pow_stokes]

        return cv_stokes

    # ===== Implementations of abstract functions =======

    def _transfer_single(self, bl_index, f_index, lmax, lside):

        if self._nside != hputil.nside_for_lmax(lmax):
            self._init_trans(hputil.nside_for_lmax(lmax))

        bmap = self._beam_map_single(bl_index, f_index)

        btrans = [
            pb.conj()
            for pb in hputil.sphtrans_complex_pol(
                [bm.conj() for bm in bmap], centered=False, lmax=int(lmax), lside=lside
            )
        ]

        return btrans

    # ===================================================


class SimpleUnpolarisedTelescope(with_metaclass(abc.ABCMeta, UnpolarisedTelescope)):
    """A base for a polarised telescope.

    Again, an abstract class, but the only things that require implementing are
    the `feedpositions`, `_get_unique` and the beam functions `beamx` and `beamy`.

    Abstract Methods
    ----------------
    beamx, beamy : methods
        Routines giving the field pattern for the x and y feeds.
    """

    @property
    def beamclass(self):
        """Simple beam mode of dual polarisation feeds."""
        return np.zeros(self._single_feedpositions.shape[0], dtype=np.int)

    @abc.abstractproperty
    def _single_feedpositions(self):
        """An (nfeed,2) array of the feed positions relative to an arbitary point (in m)"""
        return

    @property
    def feedpositions(self):
        return self._single_feedpositions


class SimplePolarisedTelescope(with_metaclass(abc.ABCMeta, PolarisedTelescope)):
    """A base for a polarised telescope.

    Again, an abstract class, but the only things that require implementing are
    the `feedpositions`, `_get_unique` and the beam functions `beamx` and `beamy`.

    Abstract Methods
    ----------------
    beamx, beamy : methods
        Routines giving the field pattern for the x and y feeds.
    """

    @property
    def polarization(self):
        """
        Polarization map.

        Returns
        -------
        np.ndarray : One-dimensional array with the polarization for each feed ('x' or 'y').
        """
        return np.asarray(
            ["X" if feed % 2 == 0 else "Y" for feed in self.beamclass], dtype=np.str
        )

    @property
    def beamclass(self):
        """Simple beam mode of dual polarisation feeds."""
        nsfeed = self._single_feedpositions.shape[0]
        return np.concatenate((np.zeros(nsfeed), np.ones(nsfeed))).astype(np.int)

    def beam(self, feed, freq):
        if self.beamclass[feed] % 2 == 0:
            return self.beamx(feed, freq)
        else:
            return self.beamy(feed, freq)

    @abc.abstractproperty
    def _single_feedpositions(self):
        """An (nfeed,2) array of the feed positions relative to an arbitary point (in m)"""
        return

    @property
    def feedpositions(self):
        return np.concatenate((self._single_feedpositions, self._single_feedpositions))

    @abc.abstractmethod
    def beamx(self, feed, freq):
        """Beam for the X polarisation feed.

        Parameters
        ----------
        feed : integer
            Index for the feed.
        freq : integer
            Index for the frequency.

        Returns
        -------
        beam : np.ndarray
            Healpix maps (of size [self._nside, 2]) of the field pattern in the
            theta and phi directions.
        """

    @abc.abstractmethod
    def beamy(self, feed, freq):
        """Beam for the Y polarisation feed.

        Parameters
        ----------
        feed : integer
            Index for the feed.
        freq : integer
            Index for the frequency.

        Returns
        -------
        beam : np.ndarray
            Healpix maps (of size [self._nside, 2]) of the field pattern in the
            theta and phi directions.
        """<|MERGE_RESOLUTION|>--- conflicted
+++ resolved
@@ -334,12 +334,6 @@
             # Use pathfinder channelization of 1024 bins between 400 and 800 MHz.
             basefreq = np.linspace(800.0, 400.0, 1024, endpoint=False)
 
-<<<<<<< HEAD
-        # self._frequencies = np.linspace(self.freq_lower, self.freq_upper, self.num_freq)
-        self._frequencies = self.freq_lower + (np.arange(self.num_freq) + 0.5) * (
-            (self.freq_upper - self.freq_lower) / self.num_freq
-        )
-=======
             # Bin the channels together
             if len(basefreq) % self.channel_bin != 0:
                 raise Exception("Channel binning must exactly divide the total number of channels")
@@ -354,7 +348,6 @@
         else:
             #self._frequencies = np.linspace(self.freq_lower, self.freq_upper, self.num_freq)
             self._frequencies = self.freq_lower + (np.arange(self.num_freq) + 0.5) * ((self.freq_upper - self.freq_lower) / self.num_freq)
->>>>>>> 336533ac
 
     @property
     def wavelengths(self):
