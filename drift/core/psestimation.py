"""Estimate powerspectra and forecast constraints from real data.
"""
# === Start Python 2/3 compatibility
from __future__ import absolute_import, division, print_function, unicode_literals
from future.builtins import *  # noqa  pylint: disable=W0401, W0614
from future.builtins.disabled import *  # noqa  pylint: disable=W0401, W0614

# === End Python 2/3 compatibility

import os
import abc
import time

import h5py
import numpy as np
import scipy.linalg as la

from caput import config, mpiutil

from cora.signal import corr21cm

from drift.core import skymodel
from drift.util import util

from mpi4py import MPI
from future.utils import with_metaclass


def uniform_band(k, kstart, kend):
    return np.where(
        np.logical_and(k > kstart, k < kend), np.ones_like(k), np.zeros_like(k)
    )


def bandfunc_2d_polar(ks, ke, ts, te):
    def band(k, mu):

        # k = (kpar**2 + kperp**2)**0.5
        theta = np.arccos(mu)

        tb = (theta >= ts) * (theta <= te)
        kb = (k >= ks) * (k < ke)

        return (kb * tb).astype(np.float64)

    return band


def bandfunc_2d_cart(kpar_s, kpar_e, kperp_s, kperp_e):
    def band(k, mu):

        kpar = k * mu
        kperp = k * (1.0 - mu ** 2) ** 0.5

        parb = (kpar >= kpar_s) * (kpar <= kpar_e)
        perpb = (kperp >= kperp_s) * (kperp < kperp_e)

        return (parb * perpb).astype(np.float64)

    return band


def range_config(lst):

    lst2 = []

    endpoint = False
    count = 1
    for item in lst:
        if isinstance(item, dict):
            if count == len(lst):
                endpoint = True
            count += 1

            if item["spacing"] == "log":
                item = np.logspace(
                    np.log10(item["start"]),
                    np.log10(item["stop"]),
                    item["num"],
                    endpoint=endpoint,
                )
            elif item["spacing"] == "linear":
                item = np.linspace(
                    item["start"], item["stop"], item["num"], endpoint=endpoint
                )

            item = np.atleast_1d(item)

            lst2.append(item)
        else:
            raise Exception("Require a dict.")

    return np.concatenate(lst2)


def decorrelate_ps(ps, fisher):
    """Decorrelate the powerspectrum estimate.

    Parameters
    ----------
    ps : np.ndarray[nbands]
        Powerspectrum estimate.
    fisher : np.ndarrays[nbands, nbands]
        Fisher matrix.

    Returns
    -------
    psd : np.narray[nbands]
        Decorrelated powerspectrum estimate.
    errors : np.ndarray[nbands]
        Errors on decorrelated bands.
    window : np.ndarray[nbands, nbands]
        Window functions for each band row-wise.
    """
    # Factorise the Fisher matrix
    fh = la.cholesky(fisher, lower=True)
    fhi = la.inv(fh)

    # Create the mixing matrix, and window functions
    m = fhi / np.sum(fh.T, axis=1)[:, np.newaxis]
    w = np.dot(m, fisher)

    # Find the decorrelated powerspectrum and its errors
    evm = np.dot(m, np.dot(fisher, m.T)).diagonal() ** 0.5
    psd = np.dot(w, ps)

    return psd, evm, w


def decorrelate_ps_file(fname):
    """Load and decorrelate the powerspectrum in `fname`.

    Parameters
    ----------
    fname : string
        Name of file to load.

    Returns
    -------
    psd : np.narray[nbands]
        Decorrelated powerspectrum estimate.
    errors : np.ndarray[nbands]
        Errors on decorrelated bands.
    window : np.ndarray[nbands, nbands]
        Window functions for each band row-wise.
    """
    f1 = h5py.File(fname, "r")

    return decorrelate_ps(f1["powerspectrum"][:], f1["fisher"][:])


class PSEstimation(with_metaclass(abc.ABCMeta, config.Reader)):
    """Base class for quadratic powerspectrum estimation.

    See Tegmark 1997 for details.

    Attributes
    ----------
    bandtype : {'polar', 'cartesian'}
        Which types of bands to use (default: polar).


    k_bands : np.ndarray
        Array of band boundaries. e.g. np.array([0.0, 0.5, ]), polar only
    num_theta: integer
        Number of theta bands to use (polar only)

    kpar_bands : np.ndarray
        Array of band boundaries. e.g. np.array([0.0, 0.5, ]), cartesian only
    kperp_bands : np.ndarray
        Array of band boundaries. e.g. np.array([0.0, 0.5, ]), cartesian only

    threshold : scalar
        Threshold for including eigenmodes (default is 0.0, i.e. all modes)

    unit_bands : boolean
        If True, bands are sections of the exact powerspectrum (such that the
        fiducial bin amplitude is 1).

    zero_mean : boolean
        If True (default), then the fiducial parameters have zero mean.
    """

    bandtype = config.Property(proptype=str, default="polar")

    # Properties to control polar bands
    k_bands = config.Property(
        proptype=range_config,
        default=[{"spacing": "linear", "start": 0.0, "stop": 0.4, "num": 20}],
    )
    num_theta = config.Property(proptype=int, default=1)

    # Properties for cartesian bands
    kpar_bands = config.Property(
        proptype=range_config,
        default=[{"spacing": "linear", "start": 0.0, "stop": 0.4, "num": 20}],
    )
    kperp_bands = config.Property(
        proptype=range_config,
        default=[{"spacing": "linear", "start": 0.0, "stop": 0.4, "num": 20}],
    )

    threshold = config.Property(proptype=float, default=0.0)

    unit_bands = config.Property(proptype=bool, default=True)

    zero_mean = config.Property(proptype=bool, default=True)

    crosspower = False

    clarray = None

    fisher = None
    bias = None

    def __init__(self, kltrans, subdir="ps"):
        """Initialise a PS estimator class.

        Parameters
        ----------
        kltrans : KLTransform
            The KL Transform filter to use.
        subdir : string, optional
            Subdirectory of the KLTransform directory to store results in.
            Default is 'ps'.
        """

        self.kltrans = kltrans
        self.telescope = kltrans.telescope
        self.psdir = self.kltrans.evdir + "/" + subdir + "/"

        if mpiutil.rank0 and not os.path.exists(self.psdir):
            os.makedirs(self.psdir)

        # If we're part of an MPI run, synchronise here.
        mpiutil.barrier()

    @property
    def nbands(self):
        """Number of powerspectrum bands."""
        return self.k_center.size

    def num_evals(self, mi):
        """Number of eigenvalues for this `m` (and threshold).

        Parameters
        ----------
        mi : integer
            m-mode index.

        Returns
        -------
        num_evals : integer
        """

        evals = self.kltrans.modes_m(mi, threshold=self.threshold)[0]

        return evals.size if evals is not None else 0

    # ========== Calculate powerspectrum bands ==========

    def genbands(self):
        """Precompute the powerspectrum bands, including the P(k, mu) bands
        and the angular powerspectrum.
        """

        print("Generating bands...")

        cr = corr21cm.Corr21cm()
        cr.ps_2d = False

        # Create different sets of bands depending on whether we're using polar bins or not.
        if self.bandtype == "polar":

            # Create the array of band bounds
            self.theta_bands = np.linspace(
                0.0, np.pi / 2.0, self.num_theta + 1, endpoint=True
            )

            # Broadcast the bounds against each other to make the 2D array of bands
            kb, tb = np.broadcast_arrays(
                self.k_bands[np.newaxis, :], self.theta_bands[:, np.newaxis]
            )

            # Pull out the start, end and centre of the bands in k, mu directions
            self.k_start = kb[1:, :-1].flatten()
            self.k_end = kb[1:, 1:].flatten()
            self.k_center = 0.5 * (self.k_end + self.k_start)

            self.theta_start = tb[:-1, 1:].flatten()
            self.theta_end = tb[1:, 1:].flatten()
            self.theta_center = 0.5 * (self.theta_end + self.theta_start)

            bounds = list(
                zip(self.k_start, self.k_end, self.theta_start, self.theta_end)
            )

            # Make a list of functions of the band window functions
            self.band_func = [bandfunc_2d_polar(*bound) for bound in bounds]

            # Create a list of functions of the band power functions
            if self.unit_bands:
                # Need slightly awkward double lambda because of loop closure scaling.
                self.band_pk = [
                    (lambda bandt: (lambda k, mu: cr.ps_vv(k) * bandt(k, mu)))(band)
                    for band in self.band_func
                ]
                self.band_power = np.ones_like(self.k_start)
            else:
                self.band_pk = self.band_func
                self.band_power = cr.ps_vv(self.k_center)

        elif self.bandtype == "cartesian":

            # Broadcast the bounds against each other to make the 2D array of bands
            kparb, kperpb = np.broadcast_arrays(
                self.kpar_bands[np.newaxis, :], self.kperp_bands[:, np.newaxis]
            )

            # Pull out the start, end and centre of the bands in k, mu directions
            self.kpar_start = kparb[1:, :-1].flatten()
            self.kpar_end = kparb[1:, 1:].flatten()
            self.kpar_center = 0.5 * (self.kpar_end + self.kpar_start)

            self.kperp_start = kperpb[:-1, 1:].flatten()
            self.kperp_end = kperpb[1:, 1:].flatten()
            self.kperp_center = 0.5 * (self.kperp_end + self.kperp_start)

            bounds = list(
                zip(self.kpar_start, self.kpar_end, self.kperp_start, self.kperp_end)
            )

            self.k_center = (self.kpar_center ** 2 + self.kperp_center ** 2) ** 0.5

            # Make a list of functions of the band window functions
            self.band_func = [bandfunc_2d_cart(*bound) for bound in bounds]

        else:
            raise Exception("Bandtype %s is not supported." % self.bandtype)

        # Create a list of functions of the band power functions
        if self.unit_bands:
            # Need slightly awkward double lambda because of loop closure scaling.
            self.band_pk = [
                (lambda bandt: (lambda k, mu: cr.ps_vv(k) * bandt(k, mu)))(band)
                for band in self.band_func
            ]
            self.band_power = np.ones_like(self.k_center)
        else:
            self.band_pk = self.band_func
            self.band_power = cr.ps_vv(self.k_center)

        # Use new parallel map to speed up computaiton of bands
        if self.clarray is None:

            self.make_clzz_array()

        print("Done.")

    def make_clzz(self, pk):
        """Make an angular powerspectrum from the input matter powerspectrum.

        Uses the lmax and frequencies from the telescope object.

        Parameters
        ----------
        pk : function, np.ndarray -> np.ndarray
            The input powerspectrum (must be vectorized).

        Returns
        -------
        aps : np.ndarray[lmax+1, nfreq, nfreq]
            The angular powerspectrum.
        """
        crt = corr21cm.Corr21cm(ps=pk, redshift=1.5)
        crt.ps_2d = True

        clzz = skymodel.im21cm_model(
            self.telescope.lmax,
            self.telescope.frequencies,
            self.telescope.num_pol_sky,
            cr=crt,
            temponly=True,
        )

        print("Rank: %i - Finished making band." % mpiutil.rank)
        return clzz

    def make_clzz_array(self):

        p_bands, s_bands, e_bands = mpiutil.split_all(self.nbands)
        p, s, e = mpiutil.split_local(self.nbands)

        self.clarray = np.zeros(
            (
                self.nbands,
                self.telescope.lmax + 1,
                self.telescope.nfreq,
                self.telescope.nfreq,
            ),
            dtype=np.float64,
        )

        for bi in range(s, e):
            self.clarray[bi] = self.make_clzz(self.band_pk[bi])

        bandsize = (
            (self.telescope.lmax + 1) * self.telescope.nfreq * self.telescope.nfreq
        )
        sizes = p_bands * bandsize
        displ = s_bands * bandsize

        MPI.COMM_WORLD.Allgatherv(
            MPI.IN_PLACE, [self.clarray, sizes, displ, MPI.DOUBLE]
        )

    def delbands(self):
        """Delete power spectrum bands to save memory."""

        self.clarray = None

    # ===================================================

    # ==== Calculate the per-m Fisher matrix/bias =======

    def fisher_bias_m(self, mi):
        """Generate the Fisher matrix and bias for a specific m.

        Parameters
        ----------
        mi : integer
            m-mode to calculate for.

        """

        if self.num_evals(mi) > 0:
            print("Making fisher (for m=%i)." % mi)

            fisher, bias = self._work_fisher_bias_m(mi)

        else:
            print("No evals (for m=%i), skipping." % mi)

            fisher = np.zeros((self.nbands, self.nbands), dtype=np.complex128)
            bias = np.zeros((self.nbands,), dtype=np.complex128)

        return fisher, bias

    @abc.abstractmethod
    def _work_fisher_bias_m(self, mi):
        """Worker routine for calculating the Fisher and bias for a given m.

        This routine should be overriden for a new method of generating the Fisher matrix.

        Parameters
        ----------
        mi : integer
            m-mode to calculate.

        Returns
        -------
        fisher : np.ndarray[nbands, nbands]
            Fisher matrix.
        bias : np.ndarray[nbands]
            Bias vector.
        """
        pass

    # ===================================================

    # ==== Calculate the total Fisher matrix/bias =======

    def generate(self, regen=False):
        """Calculate the total Fisher matrix and bias and save to a file.

        Parameters
        ----------
        regen : boolean, optional
            Force regeneration if products already exist (default `False`).
        """

        if mpiutil.rank0:
            st = time.time()
            print("======== Starting PS calculation ========")

        ffile = self.psdir + "/fisher.hdf5"

        if os.path.exists(ffile) and not regen:
            print("Fisher matrix file: %s exists. Skipping..." % ffile)
            return

        mpiutil.barrier()

        # Pre-compute all the angular power spectra for the bands
        self.genbands()

        # Use parallel map to distribute Fisher calculation
<<<<<<< HEAD
        fisher_bias = mpiutil.parallel_map(
            self.fisher_bias_m, list(range(self.telescope.mmax + 1))
        )

        # Unpack into separate lists of the Fisher matrix and bias
        fisher, bias = list(zip(*fisher_bias))

        # Sum over all m-modes to get the over all Fisher and bias
        self.fisher = np.sum(
            np.array(fisher), axis=0
        ).real  # Be careful of the .real here
        self.bias = np.sum(np.array(bias), axis=0).real  # Be careful of the .real here
=======
        # fisher_bias = mpiutil.parallel_map(self.fisher_bias_m, range(self.telescope.mmax + 1))

        # Calculate Fisher and bias for each m
        # Pair up each list item with its position.
        zlist = list(enumerate(range(self.telescope.mmax + 1)))
        # Partition list based on MPI rank
        llist = mpiutil.partition_list_mpi(zlist)
        # Operate on sublist
        fisher_bias_list = [self.fisher_bias_m(item) for ind, item in llist]

        # Unpack into separate lists of the Fisher matrix and bias
        fisher_loc, bias_loc = zip(*fisher_bias_list)

        # Sum over all local m-modes to get the over all Fisher and bias pe process
        fisher_loc = np.sum(np.array(fisher_loc), axis=0).real # Be careful of the .real here
        bias_loc = np.sum(np.array(bias_loc), axis=0).real # Be careful of the .real here

        self.fisher = mpiutil.allreduce(fisher_loc, op=MPI.SUM)
        self.bias = mpiutil.allreduce(bias_loc, op=MPI.SUM)
>>>>>>> 336533ac

        # Write out all the PS estimation products
        if mpiutil.rank0:
            et = time.time()
            print("======== Ending PS calculation (time=%f) ========" % (et - st))

            # Check to see ensure that Fisher matrix isn't all zeros.
            if not (self.fisher == 0).all():
                # Generate derived quantities (covariance, errors..)
                cv = la.pinv(self.fisher, rcond=1e-8)
                err = cv.diagonal() ** 0.5
                cr = cv / np.outer(err, err)
            else:
                cv = np.zeros_like(self.fisher)
                err = cv.diagonal()
                cr = np.zeros_like(self.fisher)

            f = h5py.File(self.psdir + "/fisher.hdf5", "w")
            f.attrs["bandtype"] = np.string_(self.bandtype)  # HDF5 string issues

            f.create_dataset("fisher/", data=self.fisher)
            f.create_dataset("bias/", data=self.bias)
            f.create_dataset("covariance/", data=cv)
            f.create_dataset("errors/", data=err)
            f.create_dataset("correlation/", data=cr)

            f.create_dataset("band_power/", data=self.band_power)

            if self.bandtype == "polar":
                f.create_dataset("k_start/", data=self.k_start)
                f.create_dataset("k_end/", data=self.k_end)
                f.create_dataset("k_center/", data=self.k_center)

                f.create_dataset("theta_start/", data=self.theta_start)
                f.create_dataset("theta_end/", data=self.theta_end)
                f.create_dataset("theta_center/", data=self.theta_center)

                f.create_dataset("k_bands", data=self.k_bands)
                f.create_dataset("theta_bands", data=self.theta_bands)

            elif self.bandtype == "cartesian":

                f.create_dataset("kpar_start/", data=self.kpar_start)
                f.create_dataset("kpar_end/", data=self.kpar_end)
                f.create_dataset("kpar_center/", data=self.kpar_center)

                f.create_dataset("kperp_start/", data=self.kperp_start)
                f.create_dataset("kperp_end/", data=self.kperp_end)
                f.create_dataset("kperp_center/", data=self.kperp_center)

                f.create_dataset("kpar_bands", data=self.kpar_bands)
                f.create_dataset("kperp_bands", data=self.kperp_bands)

            f.close()

    # ===================================================

    def fisher_file(self):
        """Fetch the h5py file handle for the Fisher matrix.

        Returns
        -------
        file : h5py.File
            File pointing at the hdf5 file with the Fisher matrix.
        """
        return h5py.File(self.psdir + "fisher.hdf5", "r")

    def fisher_bias(self):

        with h5py.File(self.psdir + "/fisher.hdf5", "r") as f:

            return f["fisher"][:], f["bias"][:]

    # ===================================================

    # ====== Estimate the q-parameters from data ========

    def q_estimator(self, mi, vec1, vec2=None, noise=False):
        """Estimate the q-parameters from given data (see paper).

        Parameters
        ----------
        mi : integer
            The m-mode we are calculating for.
        vec : np.ndarray[num_kl, num_realisatons]
            The vector(s) of data we are estimating from. These are KL-mode
            coefficients.
        noise : boolean, optional
            Whether we should project against the noise matrix. Used for
            estimating the bias by Monte-Carlo. Default is False.

        Returns
        -------
        qa : np.ndarray[numbands]
            Array of q-parameters. If noise=True then the array is one longer,
            and the last parameter is the projection against the noise.
        """

        evals, evecs = self.kltrans.modes_m(mi)

        if evals is None:
            return np.zeros((self.nbands + 1 if noise else self.nbands,))

        # Weight by C**-1 (transposes are to ensure broadcast works for 1 and 2d vecs)
        x0 = (vec1.T / (evals + 1.0)).T

        # Project back into SVD basis
        x1 = np.dot(evecs.T.conj(), x0)

        # Project back into sky basis
        x2 = self.kltrans.beamtransfer.project_vector_svd_to_sky(mi, x1, conj=True)

        if vec2 is not None:
            y0 = (vec2.T / (evals + 1.0)).T
            y1 = np.dot(evecs.T.conj(), x0)
            y2 = self.kltrans.beamtransfer.project_vector_svd_to_sky(mi, x1, conj=True)
        else:
            y0 = x0
            y2 = x2

        # Create empty q vector (length depends on if we're calculating the noise term too)
        qa = np.zeros((self.nbands + 1 if noise else self.nbands,) + vec1.shape[1:])

        lside = self.telescope.lmax + 1

        # Calculate q_a for each band
        for bi in range(self.nbands):

            for li in range(lside):

                lxvec = x2[:, 0, li]
                lyvec = y2[:, 0, li]

                qa[bi] += np.sum(
                    lyvec.conj()
                    * np.dot(self.clarray[bi][li].astype(np.complex128), lxvec),
                    axis=0,
                ).astype(
                    np.float64
                )  # TT only.

        # Calculate q_a for noise power (x0^H N x0 = |x0|^2)
        if noise:

            # If calculating crosspower don't include instrumental noise
            noisemodes = 0.0 if self.crosspower else 1.0
            noisemodes = noisemodes + (evals if self.zero_mean else 0.0)

            qa[-1] = np.sum((x0 * y0.conj()).T.real * noisemodes, axis=-1)

        return qa.real

    # ===================================================


class PSExact(PSEstimation):
    """PS Estimation class with exact calculation of the Fisher matrix.
    """

    @property
    def _cfile(self):
        # Pattern to form the `m` ordered cache file.
        return (
            self.psdir
            + "/ps_c_m_"
            + util.intpattern(self.telescope.mmax)
            + "_b_"
            + util.natpattern(len(self.bands) - 1)
            + ".hdf5"
        )

    def makeproj(self, mi, bi):
        """Project angular powerspectrum band into KL-basis.

        Parameters
        ----------
        mi : integer
            m-mode.
        bi : integer
            band index.

        Returns
        -------
        klcov : np.ndarray[nevals, nevals]
            Covariance in KL-basis.
        """
        # print "Projecting to eigenbasis."
        # nevals = self.kltrans.modes_m(mi, threshold=self.threshold)[0].size

        # if nevals < 1000:
        #     return self.kltrans.project_sky_matrix_forward_old(mi, self.clarray[bi], self.threshold)
        # else:
        # return self.kltrans.project_sky_matrix_forward(mi, self.clarray[bi], self.threshold)

        clarray = self.clarray[bi].reshape((1, 1) + self.clarray[bi].shape)
        svdmat = self.kltrans.beamtransfer.project_matrix_sky_to_svd(
            mi, clarray, temponly=True
        )
        return self.kltrans.project_matrix_svd_to_kl(mi, svdmat, self.threshold)

    def cacheproj(self, mi):
        """Cache projected covariances on disk.

        Parameters
        ----------
        mi : integer
            m-mode.
        """

        ## Don't generate cache for small enough matrices
        if self.num_evals(mi) < 500:
            self._bp_cache = []

        for i in range(len(self.clarray)):
            print("Generating cache for m=%i band=%i" % (mi, i))
            projm = self.makeproj(mi, i)

            ## Don't generate cache for small enough matrices
            if self.num_evals(mi) < 500:
                self._bp_cache.append(projm)

            else:
                print("Creating cache file:" + self._cfile % (mi, i))
                f = h5py.File(self._cfile % (mi, i), "w")
                f.create_dataset("proj", data=projm)
                f.close()

    def delproj(self, mi):
        """Deleted cached covariances from disk.

        Parameters
        ----------
        mi : integer
            m-mode.
        """
        ## As we don't cache for small matrices, just return
        if self.num_evals(mi) < 500:
            self._bp_cache = []

        for i in range(len(self.clarray)):

            fn = self._cfile % (mi, i)
            if os.path.exists(fn):
                print("Deleting cache file:" + fn)
                os.remove(self._cfile % (mi, i))

    def getproj(self, mi, bi):
        """Fetch cached KL-covariance (either from disk or just calculate if small enough).

        Parameters
        ----------
        mi : integer
            m-mode.
        bi : integer
            band index.

        Returns
        -------
        klcov : np.ndarray[nevals, nevals]
            Covariance in KL-basis.
        """
        fn = self._cfile % (mi, bi)

        ## For small matrices or uncached files don't fetch cache, just generate
        ## immediately
        if self.num_evals(mi) < 500:  # or not os.path.exists:
            proj = self._bp_cache[bi]
            # proj = self.makeproj(mi, bi)
        else:
            f = h5py.File(fn, "r")
            proj = f["proj"][:]
            f.close()

        return proj

    def _work_fisher_bias_m(self, mi):
        """Worker routine for calculating the Fisher and bias for a given m.

        This method exactly calculates the quantities by forward projecting
        the correlations.

        Parameters
        ----------
        mi : integer
            m-mode to calculate.

        Returns
        -------
        fisher : np.ndarray[nbands, nbands]
            Fisher matrix.
        bias : np.ndarray[nbands]
            Bias vector.
        """

        evals = self.kltrans.evals_m(mi, self.threshold)

        fisher = np.zeros((self.nbands, self.nbands), dtype=np.complex128)
        bias = np.zeros(self.nbands, dtype=np.complex128)

        self.cacheproj(mi)

        ci = 1.0 / (evals + 1.0) ** 0.5
        ci = np.outer(ci, ci)

        for ia in range(self.nbands):
            c_a = self.getproj(mi, ia)
            fisher[ia, ia] = np.sum(c_a * c_a.T * ci ** 2)

            for ib in range(ia):
                c_b = self.getproj(mi, ib)
                fisher[ia, ib] = np.sum(c_a * c_b.T * ci ** 2)
                fisher[ib, ia] = np.conj(fisher[ia, ib])

        self.delproj(mi)

        return fisher, bias<|MERGE_RESOLUTION|>--- conflicted
+++ resolved
@@ -495,20 +495,6 @@
         self.genbands()
 
         # Use parallel map to distribute Fisher calculation
-<<<<<<< HEAD
-        fisher_bias = mpiutil.parallel_map(
-            self.fisher_bias_m, list(range(self.telescope.mmax + 1))
-        )
-
-        # Unpack into separate lists of the Fisher matrix and bias
-        fisher, bias = list(zip(*fisher_bias))
-
-        # Sum over all m-modes to get the over all Fisher and bias
-        self.fisher = np.sum(
-            np.array(fisher), axis=0
-        ).real  # Be careful of the .real here
-        self.bias = np.sum(np.array(bias), axis=0).real  # Be careful of the .real here
-=======
         # fisher_bias = mpiutil.parallel_map(self.fisher_bias_m, range(self.telescope.mmax + 1))
 
         # Calculate Fisher and bias for each m
@@ -528,7 +514,6 @@
 
         self.fisher = mpiutil.allreduce(fisher_loc, op=MPI.SUM)
         self.bias = mpiutil.allreduce(bias_loc, op=MPI.SUM)
->>>>>>> 336533ac
 
         # Write out all the PS estimation products
         if mpiutil.rank0:
